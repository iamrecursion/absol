<<<<<<< HEAD
{-# LANGUAGE MultiWayIf #-}

=======
>>>>>>> 0bf32f8a
-------------------------------------------------------------------------------
-- |
-- Module      : Absol.Metalex
-- Description : The implementation of the metaspec lexing engine.
-- Copyright   : (c) Ara Adkins (2017)
-- License     : See LICENSE file
-- 
-- Maintainer  : Ara Adkins
-- Stability   : experimental
-- Portability : GHC
-- 
-- The primitive functions for lexing Metaspec files.
--
-------------------------------------------------------------------------------
<<<<<<< HEAD
module Absol.Metalex where

import           Absol.Metaparse.Grammar as G
import           Control.Monad           (void)
import           Data.Text
import           Text.Megaparsec
import qualified Text.Megaparsec.Lexer   as L
import           Text.Megaparsec.Text    (Parser)

-- | Strips comments and whitespace from the input.
-- 
-- The definitions for whitespace and comments are specified in the metaspec 
-- grammar.
spaceConsumer :: Parser ()
spaceConsumer = L.space (void spaceChar) lineComment blockComment
    where
        lineComment = L.skipLineComment "//"
        blockComment = L.skipBlockComment "(*" "*)"

-- | This function provides a wrapper for lexeme parsers.
-- 
-- It specifies how to consume whitespace after each lexeme. 
lexeme :: Parser a -> Parser a
lexeme = L.lexeme spaceConsumer

-- | Parses the provided terminal symbol of the language.
terminal :: String -> Parser String
terminal = L.symbol spaceConsumer

-- | Parses an unsigned numeric integer literal. 
naturalNumber :: Parser Integer
naturalNumber = lexeme L.integer

keyword :: String -> Parser ()
keyword word = string word *> notFollowedBy alphaNumChar *> spaceConsumer

-- | Determines if an identifier is a reserved word.
-- 
-- TODO Need to have this take inputs instead, as these change based on parse
-- state. This is fine for now though.
identifier :: Parser String
identifier = (lexeme . try) (p >>= check)
    where
        p = (:) <$> letterChar <*> many alphaNumChar
        check x = if
            | t `elem` G.metaspecFeatureList -> failExpr x
            | t `elem` G.semanticTypeList -> failExpr x
            | t `elem` G.semanticSpecialSyntaxList -> failExpr x
            | otherwise -> return x
            where
                t = pack x
        failExpr x = fail $ "keyword " ++ show x ++ " cannot be an identifier."

repeatCountSymbol :: Parser String
repeatCountSymbol = terminal "*"

exceptSymbol :: Parser String
exceptSymbol = terminal "-"

disjunctionSymbol :: Parser String
disjunctionSymbol = terminal "|"

definingSymbol :: Parser String
definingSymbol = terminal "::="

ruleTerminationSymbol :: Parser String
ruleTerminationSymbol = terminal ";"

optionalStartSymbol :: Parser String
optionalStartSymbol = terminal "["

optionalEndSymbol :: Parser String
optionalEndSymbol = terminal "]"

grammarOptional :: Parser a -> Parser a
grammarOptional = between optionalStartSymbol optionalEndSymbol

groupStartSymbol :: Parser String
groupStartSymbol = terminal "("

groupEndSymbol :: Parser String
groupEndSymbol = terminal ")"

grammarGroup :: Parser a -> Parser a
grammarGroup = between groupStartSymbol groupEndSymbol

repeatStartSymbol :: Parser String
repeatStartSymbol = terminal "{"

repeatEndSymbol :: Parser String
repeatEndSymbol = terminal "}"

grammarRepeat :: Parser a -> Parser a
grammarRepeat = between repeatStartSymbol repeatEndSymbol

specialSequenceStartSymbol :: Parser String
specialSequenceStartSymbol = terminal "<?"

specialSequenceEndSymbol :: Parser String
specialSequenceEndSymbol = terminal "?>"

grammarSpecialSequence :: Parser a -> Parser a
grammarSpecialSequence = 
    between specialSequenceStartSymbol specialSequenceEndSymbol

startSymbolStart :: Parser String
startSymbolStart = terminal "<<"

startSymbolEnd :: Parser String
startSymbolEnd = terminal ">>"

nonTerminalStart :: Parser String
nonTerminalStart = terminal "<"

nonTerminalEnd :: Parser String
nonTerminalEnd = terminal ">"

semanticBehavesAs :: Parser String
semanticBehavesAs = terminal "-->"

evaluatesTo :: Parser String
evaluatesTo = terminal "<="

whereSymbol :: Parser String
whereSymbol = terminal ":"

semanticAnd :: Parser String
semanticAnd = terminal ","

semanticAssign :: Parser String
semanticAssign = terminal "="

semanticEnvironmentSymbol :: Parser String
semanticEnvironmentSymbol = terminal "e"

semanticEnvironmentInputSymbol :: Parser String
semanticEnvironmentInputSymbol = terminal "<--"

environmentAccessSymbol :: Parser String
environmentAccessSymbol = terminal "."

environmentDefinesSymbol :: Parser String
environmentDefinesSymbol = terminal ":"

semanticListDelimiter :: Parser String
semanticListDelimiter = terminal ","

semanticDisjunction :: Parser String
semanticDisjunction = terminal "|"

semanticBlockStart :: Parser String
semanticBlockStart = terminal "{"

semanticBlockEnd :: Parser String
semanticBlockEnd = terminal "}"

restrictionBlockStart :: Parser String
restrictionBlockStart = terminal "("

restrictionBlockEnd :: Parser String
restrictionBlockEnd = terminal ")"
=======
module Absol.Metalex
    ( 
        someFunc
    ) where
>>>>>>> 0bf32f8a

syntaxAccessStartSymbol :: Parser String
syntaxAccessStartSymbol = terminal "["

<<<<<<< HEAD
syntaxAccessEndSymbol :: Parser String
syntaxAccessEndSymbol = terminal "]"
=======
-- | Some test documentation here. 
someFunc :: IO ()
someFunc = T.putStrLn "Metalex"
>>>>>>> 0bf32f8a
<|MERGE_RESOLUTION|>--- conflicted
+++ resolved
@@ -1,8 +1,3 @@
-<<<<<<< HEAD
-{-# LANGUAGE MultiWayIf #-}
-
-=======
->>>>>>> 0bf32f8a
 -------------------------------------------------------------------------------
 -- |
 -- Module      : Absol.Metalex
@@ -17,7 +12,6 @@
 -- The primitive functions for lexing Metaspec files.
 --
 -------------------------------------------------------------------------------
-<<<<<<< HEAD
 module Absol.Metalex where
 
 import           Absol.Metaparse.Grammar as G
@@ -179,21 +173,9 @@
 
 restrictionBlockEnd :: Parser String
 restrictionBlockEnd = terminal ")"
-=======
-module Absol.Metalex
-    ( 
-        someFunc
-    ) where
->>>>>>> 0bf32f8a
 
 syntaxAccessStartSymbol :: Parser String
 syntaxAccessStartSymbol = terminal "["
 
-<<<<<<< HEAD
 syntaxAccessEndSymbol :: Parser String
-syntaxAccessEndSymbol = terminal "]"
-=======
--- | Some test documentation here. 
-someFunc :: IO ()
-someFunc = T.putStrLn "Metalex"
->>>>>>> 0bf32f8a
+syntaxAccessEndSymbol = terminal "]"