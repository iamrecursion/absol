--- conflicted
+++ resolved
@@ -1,5 +1,3 @@
-<<<<<<< HEAD
-
 module Main where
 
 import           Absol.Utilities (outputToken)
@@ -49,34 +47,4 @@
 processMetaspecFile _ mFile = do
     contents <- TI.hGetContents mFile
     TI.putStrLn contents
-    P.parseMetaspecFile contents
-=======
-
-module Main where
-
-import           Cmdargs
-import qualified Data.Text.IO as TI
-import           System.Exit
-
--- | The main function for ABSOL.
-main :: IO ()
-main = runMetacompiler =<< execParser (
-        withParserInfo
-            parseCLIOptions
-            "Run the absol metacompiler."
-            "ABSOL :: Automatic Builder for Semantically Oriented Languages"
-    )
-
--- | Contains the main execution context of the metacompiler.
-runMetacompiler :: CLIOptions -> IO ()
-runMetacompiler opts = do
-    TI.putStrLn "Woop!"
-    putStrLn $ "Filename " ++ filename opts
-    putStrLn $ "Report " ++ show (reportFlag opts)
-    putStrLn $ "Clean " ++ show (cleanFlag opts)
-    putStrLn $ "LangName "  ++ show (langName opts)
-    putStrLn $ "LangVer " ++ show (langVersion opts)
-    putStrLn $ "Verbose " ++ show (verboseFlag opts)
-    putStrLn $ "LogFile " ++ show (logFile opts)
-    exitSuccess
->>>>>>> 0bf32f8a
+    P.parseMetaspecFile contents